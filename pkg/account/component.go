package account

import (
	"context"
	"encoding/json"
	"net/http"
	"strconv"

	cs "github.com/cloudtrust/common-service"
	"github.com/cloudtrust/common-service/database"
<<<<<<< HEAD
	commonhttp "github.com/cloudtrust/common-service/http"
=======
	errorhandler "github.com/cloudtrust/common-service/errors"
>>>>>>> ea3978eb
	api "github.com/cloudtrust/keycloak-bridge/api/account"
	internal "github.com/cloudtrust/keycloak-bridge/internal/keycloakb"
	kc "github.com/cloudtrust/keycloak-client"
)

// KeycloakAccountClient interface exposes methods we need to call to send requests to Keycloak API of Account
type KeycloakAccountClient interface {
	UpdatePassword(accessToken, realm, currentPassword, newPassword, confirmPassword string) (string, error)
<<<<<<< HEAD
	GetCredentials(accessToken string, realmName string) ([]kc.CredentialRepresentation, error)
	GetCredentialTypes(accessToken string, realmName string) ([]string, error)
	UpdateLabelCredential(accessToken string, realmName string, credentialID string, label string) error
	DeleteCredential(accessToken string, realmName string, credentialID string) error
	MoveToFirst(accessToken string, realmName string, credentialID string) error
	MoveAfter(accessToken string, realmName string, credentialID string, previousCredentialID string) error
=======
	UpdateAccount(accessToken, realm string, user kc.UserRepresentation) error
	GetAccount(accessToken, realm string) (kc.UserRepresentation, error)
	DeleteAccount(accessToken, realm string) error
>>>>>>> ea3978eb
}

// Component interface exposes methods used by the bridge API
type Component interface {
	UpdatePassword(ctx context.Context, currentPassword, newPassword, confirmPassword string) error
<<<<<<< HEAD
	GetCredentials(ctx context.Context) ([]api.CredentialRepresentation, error)
	GetCredentialTypes(ctx context.Context) ([]string, error)
	UpdateLabelCredential(ctx context.Context, credentialID string, label string) error
	DeleteCredential(ctx context.Context, credentialID string) error
	MoveCredential(ctx context.Context, credentialID string, previousCredentialID string) error
=======
	GetAccount(ctx context.Context) (api.AccountRepresentation, error)
	UpdateAccount(context.Context, api.AccountRepresentation) error
	DeleteAccount(context.Context) error
>>>>>>> ea3978eb
}

// Component is the management component.
type component struct {
<<<<<<< HEAD
	keycloakAccountClient KeycloakAccountClient
	eventDBModule         database.EventsDBModule
	logger                internal.Logger
}

// NewComponent returns the self-service component.
func NewComponent(keycloakAccountClient KeycloakAccountClient, eventDBModule database.EventsDBModule, logger internal.Logger) Component {
	return &component{
		keycloakAccountClient: keycloakAccountClient,
		eventDBModule:         eventDBModule,
		logger:                logger,
=======
	keycloakClient KeycloakClient
	eventDBModule  database.EventsDBModule
	logger         internal.Logger
}

// NewComponent returns the self-service component.
func NewComponent(keycloakClient KeycloakClient, eventDBModule database.EventsDBModule, logger internal.Logger) Component {
	return &component{
		keycloakClient: keycloakClient,
		eventDBModule:  eventDBModule,
		logger:         logger,
>>>>>>> ea3978eb
	}
}

func (c *component) reportEvent(ctx context.Context, apiCall string, values ...string) error {
	return c.eventDBModule.ReportEvent(ctx, apiCall, "self-service", values...)
}

func (c *component) UpdatePassword(ctx context.Context, currentPassword, newPassword, confirmPassword string) error {
	var accessToken = ctx.Value(cs.CtContextAccessToken).(string)
	var realm = ctx.Value(cs.CtContextRealm).(string)
	var userID = ctx.Value(cs.CtContextUserID).(string)
	var username = ctx.Value(cs.CtContextUsername).(string)

	if currentPassword == newPassword || newPassword != confirmPassword {
		return errorhandler.Error{
			Status:  http.StatusBadRequest,
			Message: internal.ComponentName + "." + "invalidValues",
		}
	}

	_, err := c.keycloakAccountClient.UpdatePassword(accessToken, realm, currentPassword, newPassword, confirmPassword)

	//store the API call into the DB
	errEvent := c.reportEvent(ctx, "PASSWORD_RESET", database.CtEventRealmName, realm, database.CtEventUserID, userID, database.CtEventUsername, username)
	if errEvent != nil {
		//store in the logs also the event that failed to be stored in the DB
		m := map[string]interface{}{"event_name": "PASSWORD_RESET", database.CtEventRealmName: realm, database.CtEventUserID: userID, database.CtEventUsername: username}
		eventJSON, errMarshal := json.Marshal(m)
		if errMarshal == nil {
			c.logger.Error("err", errEvent.Error(), "event", string(eventJSON))
		} else {
			c.logger.Error("err", errEvent.Error())
		}

	}

	return err
}

func (c *component) GetAccount(ctx context.Context) (api.AccountRepresentation, error) {
	var accessToken = ctx.Value(cs.CtContextAccessToken).(string)
	var realm = ctx.Value(cs.CtContextRealm).(string)

	var userRep api.AccountRepresentation
	userKc, err := c.keycloakClient.GetAccount(accessToken, realm)

	if err != nil {
		c.logger.Warn("err", err.Error())
		return userRep, err
	}

	userRep = api.ConvertToAPIAccount(userKc)

	return userRep, nil
}

func (c *component) UpdateAccount(ctx context.Context, user api.AccountRepresentation) error {
	var accessToken = ctx.Value(cs.CtContextAccessToken).(string)
	var realm = ctx.Value(cs.CtContextRealm).(string)
	var userID = ctx.Value(cs.CtContextUserID).(string)
	var username = ctx.Value(cs.CtContextUsername).(string)
	var userRep kc.UserRepresentation

	// get the "old" user representation
	oldUserKc, err := c.keycloakClient.GetAccount(accessToken, realm)
	if err != nil {
		c.logger.Warn("err", err.Error())
		return err
	}

	var emailVerified, phoneNumberVerified *bool

	// when the email changes, set the EmailVerified to false
	if user.Email != nil && oldUserKc.Email != nil && *oldUserKc.Email != *user.Email {
		var verified = false
		emailVerified = &verified
	}

	// when the phone number changes, set the PhoneNumberVerified to false
	if user.PhoneNumber != nil {
		if oldUserKc.Attributes != nil {
			var m = *oldUserKc.Attributes
			if _, ok := m["phoneNumber"]; !ok || m["phoneNumber"][0] != *user.PhoneNumber {
				var verified = false
				phoneNumberVerified = &verified
			}
		} else { // the user has no attributes until now, i.e. he has not set yet his phone number
			var verified = false
			phoneNumberVerified = &verified
		}
	}

	userRep = api.ConvertToKCUser(user)

	if emailVerified != nil {
		userRep.EmailVerified = emailVerified
	}

	// Merge the attributes coming from the old user representation and the updated user representation in order not to lose anything
	var mergedAttributes = make(map[string][]string)

	//Populate with the old attributes
	if oldUserKc.Attributes != nil {
		for key, attribute := range *oldUserKc.Attributes {
			mergedAttributes[key] = attribute
		}
	}

	if user.PhoneNumber != nil {
		mergedAttributes["phoneNumber"] = []string{*user.PhoneNumber}
	}

	if phoneNumberVerified != nil {
		mergedAttributes["phoneNumberVerified"] = []string{strconv.FormatBool(*phoneNumberVerified)}
	}

	userRep.Attributes = &mergedAttributes

	err = c.keycloakClient.UpdateAccount(accessToken, realm, userRep)

	if err != nil {
		c.logger.Warn("err", err.Error())
		return err
	}

	//store the API call into the DB
	_ = c.reportEvent(ctx, "UPDATE_ACCOUNT", database.CtEventRealmName, realm, database.CtEventUserID, userID, database.CtEventUsername, username)

	return nil
}

func (c *component) DeleteAccount(ctx context.Context) error {
	var accessToken = ctx.Value(cs.CtContextAccessToken).(string)
	var realm = ctx.Value(cs.CtContextRealm).(string)

	err := c.keycloakClient.DeleteAccount(accessToken, realm)

	if err != nil {
		c.logger.Warn("err", err.Error())
		return err
	}

<<<<<<< HEAD
	return updateError
}

func (c *component) GetCredentials(ctx context.Context) ([]api.CredentialRepresentation, error) {
	var accessToken = ctx.Value(cs.CtContextAccessToken).(string)
	var currentRealm = ctx.Value(cs.CtContextRealm).(string)

	credentialsKc, err := c.keycloakAccountClient.GetCredentials(accessToken, currentRealm)

	if err != nil {
		c.logger.Warn("err", err.Error())
		return nil, err
	}

	var credentialsRep = []api.CredentialRepresentation{}
	for _, credentialKc := range credentialsKc {
		var credentialRep = api.ConvertCredential(&credentialKc)
		credentialsRep = append(credentialsRep, credentialRep)
	}

	return credentialsRep, err
}

func (c *component) GetCredentialTypes(ctx context.Context) ([]string, error) {
	var accessToken = ctx.Value(cs.CtContextAccessToken).(string)
	var currentRealm = ctx.Value(cs.CtContextRealm).(string)

	credentialTypes, err := c.keycloakAccountClient.GetCredentialTypes(accessToken, currentRealm)

	if err != nil {
		c.logger.Warn("err", err.Error())
		return nil, err
	}

	return credentialTypes, nil
}

func (c *component) UpdateLabelCredential(ctx context.Context, credentialID string, label string) error {
	var accessToken = ctx.Value(cs.CtContextAccessToken).(string)
	var currentRealm = ctx.Value(cs.CtContextRealm).(string)
	var userID = ctx.Value(cs.CtContextUserID).(string)
	var username = ctx.Value(cs.CtContextUsername).(string)

	err := c.keycloakAccountClient.UpdateLabelCredential(accessToken, currentRealm, credentialID, label)

	if err != nil {
		c.logger.Warn("err", err.Error())
		return err
	}

	//store the API call into the DB
	// the error should be treated
	additionalInfos, _ := json.Marshal(map[string]string{"credentialID": credentialID, "label": label})
	_ = c.reportEvent(ctx, "SELF_UPDATE_CREDENTIAL", database.CtEventRealmName, currentRealm, database.CtEventUserID, userID, database.CtEventUsername, username, database.CtEventAdditionalInfo, string(additionalInfos))

	return nil
}

func (c *component) DeleteCredential(ctx context.Context, credentialID string) error {
	var accessToken = ctx.Value(cs.CtContextAccessToken).(string)
	var currentRealm = ctx.Value(cs.CtContextRealm).(string)
	var userID = ctx.Value(cs.CtContextUserID).(string)
	var username = ctx.Value(cs.CtContextUsername).(string)

	err := c.keycloakAccountClient.DeleteCredential(accessToken, currentRealm, credentialID)

	if err != nil {
		c.logger.Warn("err", err.Error())
		return err
	}

	//store the API call into the DB
	// the error should be treated
	additionalInfos, _ := json.Marshal(map[string]string{"credentialID": credentialID})
	_ = c.reportEvent(ctx, "SELF_DELETE_CREDENTIAL", database.CtEventRealmName, currentRealm, database.CtEventUserID, userID, database.CtEventUsername, username, database.CtEventAdditionalInfo, string(additionalInfos))

	return nil
}

func (c *component) MoveCredential(ctx context.Context, credentialID string, previousCredentialID string) error {
	var accessToken = ctx.Value(cs.CtContextAccessToken).(string)
	var currentRealm = ctx.Value(cs.CtContextRealm).(string)
	var userID = ctx.Value(cs.CtContextUserID).(string)
	var username = ctx.Value(cs.CtContextUsername).(string)

	var err error
	if previousCredentialID == "null" {
		err = c.keycloakAccountClient.MoveToFirst(accessToken, currentRealm, credentialID)
	} else {
		err = c.keycloakAccountClient.MoveAfter(accessToken, currentRealm, credentialID, previousCredentialID)
	}

	if err != nil {
		c.logger.Warn("err", err.Error())
		return err
	}

	//store the API call into the DB
	// the error should be treated
	additionalInfos, _ := json.Marshal(map[string]string{"credentialID": credentialID, "previousCredentialID": previousCredentialID})
	_ = c.reportEvent(ctx, "SELF_MOVE_CREDENTIAL", database.CtEventRealmName, currentRealm, database.CtEventUserID, userID, database.CtEventUsername, username, database.CtEventAdditionalInfo, string(additionalInfos))

=======
>>>>>>> ea3978eb
	return nil
}<|MERGE_RESOLUTION|>--- conflicted
+++ resolved
@@ -8,11 +8,7 @@
 
 	cs "github.com/cloudtrust/common-service"
 	"github.com/cloudtrust/common-service/database"
-<<<<<<< HEAD
-	commonhttp "github.com/cloudtrust/common-service/http"
-=======
 	errorhandler "github.com/cloudtrust/common-service/errors"
->>>>>>> ea3978eb
 	api "github.com/cloudtrust/keycloak-bridge/api/account"
 	internal "github.com/cloudtrust/keycloak-bridge/internal/keycloakb"
 	kc "github.com/cloudtrust/keycloak-client"
@@ -21,39 +17,32 @@
 // KeycloakAccountClient interface exposes methods we need to call to send requests to Keycloak API of Account
 type KeycloakAccountClient interface {
 	UpdatePassword(accessToken, realm, currentPassword, newPassword, confirmPassword string) (string, error)
-<<<<<<< HEAD
 	GetCredentials(accessToken string, realmName string) ([]kc.CredentialRepresentation, error)
-	GetCredentialTypes(accessToken string, realmName string) ([]string, error)
+	GetCredentialRegistrators(accessToken string, realmName string) ([]string, error)
 	UpdateLabelCredential(accessToken string, realmName string, credentialID string, label string) error
 	DeleteCredential(accessToken string, realmName string, credentialID string) error
 	MoveToFirst(accessToken string, realmName string, credentialID string) error
 	MoveAfter(accessToken string, realmName string, credentialID string, previousCredentialID string) error
-=======
 	UpdateAccount(accessToken, realm string, user kc.UserRepresentation) error
 	GetAccount(accessToken, realm string) (kc.UserRepresentation, error)
 	DeleteAccount(accessToken, realm string) error
->>>>>>> ea3978eb
 }
 
 // Component interface exposes methods used by the bridge API
 type Component interface {
 	UpdatePassword(ctx context.Context, currentPassword, newPassword, confirmPassword string) error
-<<<<<<< HEAD
 	GetCredentials(ctx context.Context) ([]api.CredentialRepresentation, error)
 	GetCredentialTypes(ctx context.Context) ([]string, error)
 	UpdateLabelCredential(ctx context.Context, credentialID string, label string) error
 	DeleteCredential(ctx context.Context, credentialID string) error
 	MoveCredential(ctx context.Context, credentialID string, previousCredentialID string) error
-=======
 	GetAccount(ctx context.Context) (api.AccountRepresentation, error)
 	UpdateAccount(context.Context, api.AccountRepresentation) error
 	DeleteAccount(context.Context) error
->>>>>>> ea3978eb
 }
 
 // Component is the management component.
 type component struct {
-<<<<<<< HEAD
 	keycloakAccountClient KeycloakAccountClient
 	eventDBModule         database.EventsDBModule
 	logger                internal.Logger
@@ -65,19 +54,6 @@
 		keycloakAccountClient: keycloakAccountClient,
 		eventDBModule:         eventDBModule,
 		logger:                logger,
-=======
-	keycloakClient KeycloakClient
-	eventDBModule  database.EventsDBModule
-	logger         internal.Logger
-}
-
-// NewComponent returns the self-service component.
-func NewComponent(keycloakClient KeycloakClient, eventDBModule database.EventsDBModule, logger internal.Logger) Component {
-	return &component{
-		keycloakClient: keycloakClient,
-		eventDBModule:  eventDBModule,
-		logger:         logger,
->>>>>>> ea3978eb
 	}
 }
 
@@ -122,7 +98,7 @@
 	var realm = ctx.Value(cs.CtContextRealm).(string)
 
 	var userRep api.AccountRepresentation
-	userKc, err := c.keycloakClient.GetAccount(accessToken, realm)
+	userKc, err := c.keycloakAccountClient.GetAccount(accessToken, realm)
 
 	if err != nil {
 		c.logger.Warn("err", err.Error())
@@ -142,7 +118,7 @@
 	var userRep kc.UserRepresentation
 
 	// get the "old" user representation
-	oldUserKc, err := c.keycloakClient.GetAccount(accessToken, realm)
+	oldUserKc, err := c.keycloakAccountClient.GetAccount(accessToken, realm)
 	if err != nil {
 		c.logger.Warn("err", err.Error())
 		return err
@@ -196,7 +172,7 @@
 
 	userRep.Attributes = &mergedAttributes
 
-	err = c.keycloakClient.UpdateAccount(accessToken, realm, userRep)
+	err = c.keycloakAccountClient.UpdateAccount(accessToken, realm, userRep)
 
 	if err != nil {
 		c.logger.Warn("err", err.Error())
@@ -213,15 +189,14 @@
 	var accessToken = ctx.Value(cs.CtContextAccessToken).(string)
 	var realm = ctx.Value(cs.CtContextRealm).(string)
 
-	err := c.keycloakClient.DeleteAccount(accessToken, realm)
-
-	if err != nil {
-		c.logger.Warn("err", err.Error())
-		return err
-	}
-
-<<<<<<< HEAD
-	return updateError
+	err := c.keycloakAccountClient.DeleteAccount(accessToken, realm)
+
+	if err != nil {
+		c.logger.Warn("err", err.Error())
+		return err
+	}
+
+	return nil
 }
 
 func (c *component) GetCredentials(ctx context.Context) ([]api.CredentialRepresentation, error) {
@@ -248,7 +223,7 @@
 	var accessToken = ctx.Value(cs.CtContextAccessToken).(string)
 	var currentRealm = ctx.Value(cs.CtContextRealm).(string)
 
-	credentialTypes, err := c.keycloakAccountClient.GetCredentialTypes(accessToken, currentRealm)
+	credentialTypes, err := c.keycloakAccountClient.GetCredentialRegistrators(accessToken, currentRealm)
 
 	if err != nil {
 		c.logger.Warn("err", err.Error())
@@ -323,7 +298,5 @@
 	additionalInfos, _ := json.Marshal(map[string]string{"credentialID": credentialID, "previousCredentialID": previousCredentialID})
 	_ = c.reportEvent(ctx, "SELF_MOVE_CREDENTIAL", database.CtEventRealmName, currentRealm, database.CtEventUserID, userID, database.CtEventUsername, username, database.CtEventAdditionalInfo, string(additionalInfos))
 
-=======
->>>>>>> ea3978eb
 	return nil
 }