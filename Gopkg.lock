# This file is autogenerated, do not edit; changes may be undone by the next 'dep ensure'.


[[projects]]
  digest = "1:8515c0ca4381246cf332cee05fc84070bbbb07bd679b639161506ba532f47128"
  name = "github.com/VividCortex/gohistogram"
  packages = ["."]
  pruneopts = "UT"
  revision = "51564d9861991fb0ad0f531c99ef602d0f9866e6"
  version = "v1.0.0"

[[projects]]
  digest = "1:fed1f537c2f1269fe475a8556c393fe466641682d73ef8fd0491cd3aa1e47bad"
  name = "github.com/certifi/gocertifi"
  packages = ["."]
  pruneopts = "UT"
  revision = "deb3ae2ef2610fde3330947281941c562861188b"
  version = "2018.01.18"

[[projects]]
  digest = "1:a29f27a0e74a248e39b61be9ed5ca3fc6e0450b94802338b15cd00f99489d7cc"
  name = "github.com/cloudtrust/common-service"
  packages = [
    ".",
    "database",
    "errors",
    "http",
    "idgenerator",
    "log",
    "metrics",
    "middleware",
    "security",
    "tracing",
    "tracking",
  ]
  pruneopts = "UT"
  revision = "bb18af383d1e95e6ced6966fb39f04594959df69"
  version = "v1.0-rc7"

[[projects]]
<<<<<<< HEAD
  branch = "multi-token"
  digest = "1:522e67c40a3b7f8141050735b8b89fc2d56babde4350cdd4e56b3a484372d590"
  name = "github.com/cloudtrust/keycloak-client"
  packages = ["."]
  pruneopts = "UT"
  revision = "5a3f21291da5011f2ddd0452dd24c0c77d155f6a"
=======
  digest = "1:d1d8c3aa08f9745ed388ea4e36a33a8b83bad2088f2abdc55a36e780d54b1e81"
  name = "github.com/cloudtrust/keycloak-client"
  packages = ["."]
  pruneopts = "UT"
  revision = "38db192a5709b067da598a94d6a1ccac4f20d39c"
  version = "v1.0-rc8"
>>>>>>> 1f7c802c

[[projects]]
  digest = "1:d64c893fc7d2c3d395f421b00d21f0adb8ceffc4d3c90299e732b3985ca16eb4"
  name = "github.com/coreos/go-oidc"
  packages = ["."]
  pruneopts = "UT"
  revision = "2be1c5b8a260760503f66dc0996e102b683b3ac3"
  version = "v2.1.0"

[[projects]]
  digest = "1:ffe9824d294da03b391f44e1ae8281281b4afc1bdaa9588c9097785e3af10cec"
  name = "github.com/davecgh/go-spew"
  packages = ["spew"]
  pruneopts = "UT"
  revision = "8991bc29aa16c548c550c7ff78260e27b9ab7c73"
  version = "v1.1.1"

[[projects]]
  digest = "1:abeb38ade3f32a92943e5be54f55ed6d6e3b6602761d74b4aab4c9dd45c18abd"
  name = "github.com/fsnotify/fsnotify"
  packages = ["."]
  pruneopts = "UT"
  revision = "c2828203cd70a50dcccfb2761f8b1f8ceef9a8e9"
  version = "v1.4.7"

[[projects]]
  digest = "1:cb07c3f044a051a6e3c984dc6f09ba5cb7d51d74fb9a0f15db294561c98740f8"
  name = "github.com/gbrlsnchs/jwt"
  packages = ["."]
  pruneopts = "UT"
  revision = "808efa0714baff8c25cc65ef8681966740beb9f9"
  version = "v2.0.0"

[[projects]]
  digest = "1:d18f6f088d7d8365df47f49dfa24b6ff6701a941118ffda30c589d1bd954074b"
  name = "github.com/getsentry/raven-go"
  packages = ["."]
  pruneopts = "UT"
  revision = "f04e7487e9a6b9d9837d52743fb5f40576c56411"
  version = "v0.2.0"

[[projects]]
  digest = "1:15c75b28cf00c6cc6763b2544a6424aa2b94c0f1d6ed0230a1fd7e0c381a6d22"
  name = "github.com/go-kit/kit"
  packages = [
    "endpoint",
    "log",
    "log/level",
    "metrics",
    "metrics/generic",
    "metrics/influx",
    "metrics/internal/lv",
    "ratelimit",
    "transport/http",
  ]
  pruneopts = "UT"
  revision = "12210fb6ace19e0496167bb3e667dcd91fa9f69b"
  version = "v0.8.0"

[[projects]]
  digest = "1:4062bc6de62d73e2be342243cf138cf499b34d558876db8d9430e2149388a4d8"
  name = "github.com/go-logfmt/logfmt"
  packages = ["."]
  pruneopts = "UT"
  revision = "07c9b44f60d7ffdfb7d8efe1ad539965737836dc"
  version = "v0.4.0"

[[projects]]
  digest = "1:ec6f9bf5e274c833c911923c9193867f3f18788c461f76f05f62bb1510e0ae65"
  name = "github.com/go-sql-driver/mysql"
  packages = ["."]
  pruneopts = "UT"
  revision = "72cd26f257d44c1114970e19afddcd812016007e"
  version = "v1.4.1"

[[projects]]
  digest = "1:be408f349cae090a7c17a279633d6e62b00068e64af66a582cae0983de8890ea"
  name = "github.com/golang/mock"
  packages = ["gomock"]
  pruneopts = "UT"
  revision = "9fa652df1129bef0e734c9cf9bf6dbae9ef3b9fa"
  version = "1.3.1"

[[projects]]
  digest = "1:573ca21d3669500ff845bdebee890eb7fc7f0f50c59f2132f2a0c6b03d85086a"
  name = "github.com/golang/protobuf"
  packages = ["proto"]
  pruneopts = "UT"
  revision = "6c65a5562fc06764971b7c5d05c76c75e84bdbf7"
  version = "v1.3.2"

[[projects]]
  digest = "1:e02b687ade0c19c038ecce3ea326d756519adc4bba1203a9e76d620b12354892"
  name = "github.com/google/flatbuffers"
  packages = ["go"]
  pruneopts = "UT"
  revision = "bf9eb67ab9371755c6bcece13cadc7693bcbf264"
  version = "1.11.0"

[[projects]]
  digest = "1:cbec35fe4d5a4fba369a656a8cd65e244ea2c743007d8f6c1ccb132acf9d1296"
  name = "github.com/gorilla/mux"
  packages = ["."]
  pruneopts = "UT"
  revision = "00bdffe0f3c77e27d2cf6f5c70232a2d3e4d9c15"
  version = "v1.7.3"

[[projects]]
  digest = "1:c0d19ab64b32ce9fe5cf4ddceba78d5bc9807f0016db6b1183599da3dcc24d10"
  name = "github.com/hashicorp/hcl"
  packages = [
    ".",
    "hcl/ast",
    "hcl/parser",
    "hcl/printer",
    "hcl/scanner",
    "hcl/strconv",
    "hcl/token",
    "json/parser",
    "json/scanner",
    "json/token",
  ]
  pruneopts = "UT"
  revision = "8cb6e5b959231cc1119e43259c4a608f9c51a241"
  version = "v1.0.0"

[[projects]]
  digest = "1:4ffdbf6b310da314d1d171f356012e16157ceb43869c7e43e0f3c438c0c3d5d3"
  name = "github.com/influxdata/influxdb"
  packages = [
    "client/v2",
    "models",
    "pkg/escape",
  ]
  pruneopts = "UT"
  revision = "ff383cdc0420217e3460dabe17db54f8557d95b6"
  version = "v1.7.8"

[[projects]]
  branch = "master"
  digest = "1:a64e323dc06b73892e5bb5d040ced475c4645d456038333883f58934abbf6f72"
  name = "github.com/kr/logfmt"
  packages = ["."]
  pruneopts = "UT"
  revision = "b84e30acd515aadc4b783ad4ff83aff3299bdfe0"

[[projects]]
  digest = "1:12cb143f2148bf54bcd9fe622abac17325e85eeb1d84b8ec6caf1c80232108fd"
  name = "github.com/lib/pq"
  packages = [
    ".",
    "oid",
    "scram",
  ]
  pruneopts = "UT"
  revision = "3427c32cb71afc948325f299f040e53c1dd78979"
  version = "v1.2.0"

[[projects]]
  digest = "1:5a0ef768465592efca0412f7e838cdc0826712f8447e70e6ccc52eb441e9ab13"
  name = "github.com/magiconair/properties"
  packages = ["."]
  pruneopts = "UT"
  revision = "de8848e004dd33dc07a2947b3d76f618a7fc7ef1"
  version = "v1.8.1"

[[projects]]
  digest = "1:53bc4cd4914cd7cd52139990d5170d6dc99067ae31c56530621b18b35fc30318"
  name = "github.com/mitchellh/mapstructure"
  packages = ["."]
  pruneopts = "UT"
  revision = "3536a929edddb9a5b34bd6861dc4a9647cb459fe"
  version = "v1.1.2"

[[projects]]
  digest = "1:11e62d6050198055e6cd87ed57e5d8c669e84f839c16e16f192374d913d1a70d"
  name = "github.com/opentracing/opentracing-go"
  packages = [
    ".",
    "ext",
    "log",
  ]
  pruneopts = "UT"
  revision = "659c90643e714681897ec2521c60567dd21da733"
  version = "v1.1.0"

[[projects]]
  digest = "1:93131d8002d7025da13582877c32d1fc302486775a1b06f62241741006428c5e"
  name = "github.com/pelletier/go-toml"
  packages = ["."]
  pruneopts = "UT"
  revision = "728039f679cbcd4f6a54e080d2219a4c4928c546"
  version = "v1.4.0"

[[projects]]
  digest = "1:cf31692c14422fa27c83a05292eb5cbe0fb2775972e8f1f8446a71549bd8980b"
  name = "github.com/pkg/errors"
  packages = ["."]
  pruneopts = "UT"
  revision = "ba968bfe8b2f7e042a574c888954fccecfa385b4"
  version = "v0.8.1"

[[projects]]
  digest = "1:0028cb19b2e4c3112225cd871870f2d9cf49b9b4276531f03438a88e94be86fe"
  name = "github.com/pmezard/go-difflib"
  packages = ["difflib"]
  pruneopts = "UT"
  revision = "792786c7400a136282c1664665ae0a8db921c6c2"
  version = "v1.0.0"

[[projects]]
  branch = "master"
  digest = "1:bd9efe4e0b0f768302a1e2f0c22458149278de533e521206e5ddc71848c269a0"
  name = "github.com/pquerna/cachecontrol"
  packages = [
    ".",
    "cacheobject",
  ]
  pruneopts = "UT"
  revision = "1555304b9b35fdd2b425bccf1a5613677705e7d0"

[[projects]]
  digest = "1:c5dfe46811af7e2eff7c11fc84b6c841520338613c056f659f262d5a4fb42fa8"
  name = "github.com/rs/cors"
  packages = ["."]
  pruneopts = "UT"
  revision = "db0fe48135e83b5812a5a31be0eea66984b1b521"
  version = "v1.7.0"

[[projects]]
  digest = "1:bb495ec276ab82d3dd08504bbc0594a65de8c3b22c6f2aaa92d05b73fbf3a82e"
  name = "github.com/spf13/afero"
  packages = [
    ".",
    "mem",
  ]
  pruneopts = "UT"
  revision = "588a75ec4f32903aa5e39a2619ba6a4631e28424"
  version = "v1.2.2"

[[projects]]
  digest = "1:08d65904057412fc0270fc4812a1c90c594186819243160dc779a402d4b6d0bc"
  name = "github.com/spf13/cast"
  packages = ["."]
  pruneopts = "UT"
  revision = "8c9545af88b134710ab1cd196795e7f2388358d7"
  version = "v1.3.0"

[[projects]]
  digest = "1:1b753ec16506f5864d26a28b43703c58831255059644351bbcb019b843950900"
  name = "github.com/spf13/jwalterweatherman"
  packages = ["."]
  pruneopts = "UT"
  revision = "94f6ae3ed3bceceafa716478c5fbf8d29ca601a1"
  version = "v1.1.0"

[[projects]]
  digest = "1:524b71991fc7d9246cc7dc2d9e0886ccb97648091c63e30eef619e6862c955dd"
  name = "github.com/spf13/pflag"
  packages = ["."]
  pruneopts = "UT"
  revision = "2e9d26c8c37aae03e3f9d4e90b7116f5accb7cab"
  version = "v1.0.5"

[[projects]]
  digest = "1:11118bd196646c6515fea3d6c43f66162833c6ae4939bfb229b9956d91c6cf17"
  name = "github.com/spf13/viper"
  packages = ["."]
  pruneopts = "UT"
  revision = "b5bf975e5823809fb22c7644d008757f78a4259e"
  version = "v1.4.0"

[[projects]]
  digest = "1:8548c309c65a85933a625be5e7d52b6ac927ca30c56869fae58123b8a77a75e1"
  name = "github.com/stretchr/testify"
  packages = ["assert"]
  pruneopts = "UT"
  revision = "221dbe5ed46703ee255b1da0dec05086f5035f62"
  version = "v1.4.0"

[[projects]]
  digest = "1:b0fcdb2b7d3f20b60e024bb8c8be5a47d72c353f21e9a083fb1a226de4a94c43"
  name = "github.com/uber/jaeger-client-go"
  packages = [
    ".",
    "config",
    "internal/baggage",
    "internal/baggage/remote",
    "internal/spanlog",
    "internal/throttler",
    "internal/throttler/remote",
    "log",
    "rpcmetrics",
    "thrift",
    "thrift-gen/agent",
    "thrift-gen/baggage",
    "thrift-gen/jaeger",
    "thrift-gen/sampling",
    "thrift-gen/zipkincore",
    "transport",
    "utils",
  ]
  pruneopts = "UT"
  revision = "d4d621cd6ed9aa5f1fc91eb0d0211d336bd6b79d"
  version = "v2.19.0"

[[projects]]
  digest = "1:d7b6fd08442b8d26882fae2c859a0d63962d72a533476a217d46743ed30cb803"
  name = "github.com/uber/jaeger-lib"
  packages = ["metrics"]
  pruneopts = "UT"
  revision = "a87ae9d84fb038a8d79266298970720be7c80fcd"
  version = "v2.2.0"

[[projects]]
  branch = "master"
  digest = "1:5cdf4eb6946922ebe638b90e548e1a86085b778d9daf0889951b39f44e6bbe6c"
  name = "golang.org/x/crypto"
  packages = [
    "ed25519",
    "ed25519/internal/edwards25519",
    "pbkdf2",
  ]
  pruneopts = "UT"
  revision = "9ee001bba392397c76f100a2d5b13afc86f167f1"

[[projects]]
  branch = "master"
  digest = "1:2c735d06e93d752568307521dc2b86f7f53ea4bfc5fc8cac255059d7d93212f7"
  name = "golang.org/x/net"
  packages = [
    "context",
    "context/ctxhttp",
    "idna",
    "publicsuffix",
  ]
  pruneopts = "UT"
<<<<<<< HEAD
  revision = "1a5e07d1ff72da30f660d3c95b312a20be31173c"
=======
  revision = "aa69164e4478b84860dc6769c710c699c67058a3"
>>>>>>> 1f7c802c

[[projects]]
  branch = "master"
  digest = "1:8d1c112fb1679fa097e9a9255a786ee47383fa2549a3da71bcb1334a693ebcfe"
  name = "golang.org/x/oauth2"
  packages = [
    ".",
    "internal",
  ]
  pruneopts = "UT"
  revision = "0f29369cfe4552d0e4bcddc57cc75f4d7e672a33"

[[projects]]
  branch = "master"
<<<<<<< HEAD
  digest = "1:efaeaf7e03393d54963ece1e4c1866915d712a07adf4be8ea8105a67e3418e8f"
  name = "golang.org/x/sys"
  packages = ["unix"]
  pruneopts = "UT"
  revision = "0a153f010e6963173baba2306531d173aa843137"
=======
  digest = "1:1d1072628733c7eee71145fb18c925f92c498c670657697694375914f9b95ec2"
  name = "golang.org/x/sys"
  packages = ["unix"]
  pruneopts = "UT"
  revision = "98129a5cf4a0207f7e2202f458737deeaca0514a"
>>>>>>> 1f7c802c

[[projects]]
  digest = "1:8d8faad6b12a3a4c819a3f9618cb6ee1fa1cfc33253abeeea8b55336721e3405"
  name = "golang.org/x/text"
  packages = [
    "collate",
    "collate/build",
    "internal/colltab",
    "internal/gen",
    "internal/language",
    "internal/language/compact",
    "internal/tag",
    "internal/triegen",
    "internal/ucd",
    "language",
    "secure/bidirule",
    "transform",
    "unicode/bidi",
    "unicode/cldr",
    "unicode/norm",
    "unicode/rangetable",
  ]
  pruneopts = "UT"
  revision = "342b2e1fbaa52c93f31447ad2c6abc048c63e475"
  version = "v0.3.2"

[[projects]]
  branch = "master"
  digest = "1:cdd088b35bbf78713a6861a44a1bbe97e581861b6b8835c7f2211bbeca3671f6"
  name = "golang.org/x/time"
  packages = ["rate"]
  pruneopts = "UT"
  revision = "c4c64cad1fd0a1a8dab2523e04e61d35308e131e"

[[projects]]
  digest = "1:602f92501b1cc299f1febc5febb27acdf80c4bc70aaa833942e8000e2e77ddee"
  name = "google.golang.org/appengine"
  packages = [
    "cloudsql",
    "internal",
    "internal/base",
    "internal/datastore",
    "internal/log",
    "internal/remote_api",
    "internal/urlfetch",
    "urlfetch",
  ]
  pruneopts = "UT"
  revision = "c71d63e301d75423acb410203c747cad31e9a5e7"
  version = "v1.6.3"

[[projects]]
  digest = "1:fdc801e94ddbe703f6b4263ee96ed12fc9e1d754369bf9de874c7567ea2c9686"
  name = "gopkg.in/h2non/gentleman.v2"
  packages = [
    ".",
    "context",
    "middleware",
    "mux",
    "plugin",
    "plugins/body",
    "plugins/bodytype",
    "plugins/cookies",
    "plugins/headers",
    "plugins/multipart",
    "plugins/query",
    "plugins/timeout",
    "plugins/url",
    "utils",
  ]
  pruneopts = "UT"
  revision = "e0f81be2f4064ea7aa7470e9daddd2dc8e8152c7"
  version = "v2.0.3"

[[projects]]
  digest = "1:8c05919580be8a5be668709d7e5a69d5cd19b8ee9f23d62ce5b10d3457bf6a13"
  name = "gopkg.in/square/go-jose.v2"
  packages = [
    ".",
    "cipher",
    "json",
  ]
  pruneopts = "UT"
  revision = "730df5f748271903322feb182be83b43ebbbe27d"
  version = "v2.3.1"

[[projects]]
  digest = "1:4d2e5a73dc1500038e504a8d78b986630e3626dc027bc030ba5c75da257cdb96"
  name = "gopkg.in/yaml.v2"
  packages = ["."]
  pruneopts = "UT"
  revision = "51d6538a90f86fe93ac480b35f37b2be17fef232"
  version = "v2.2.2"

[solve-meta]
  analyzer-name = "dep"
  analyzer-version = 1
  input-imports = [
    "github.com/cloudtrust/common-service",
    "github.com/cloudtrust/common-service/database",
    "github.com/cloudtrust/common-service/errors",
    "github.com/cloudtrust/common-service/http",
    "github.com/cloudtrust/common-service/idgenerator",
    "github.com/cloudtrust/common-service/log",
    "github.com/cloudtrust/common-service/metrics",
    "github.com/cloudtrust/common-service/middleware",
    "github.com/cloudtrust/common-service/security",
    "github.com/cloudtrust/common-service/tracing",
    "github.com/cloudtrust/common-service/tracking",
    "github.com/cloudtrust/keycloak-client",
    "github.com/go-kit/kit/endpoint",
    "github.com/go-kit/kit/log",
    "github.com/go-kit/kit/log/level",
    "github.com/go-kit/kit/ratelimit",
    "github.com/go-kit/kit/transport/http",
    "github.com/go-sql-driver/mysql",
    "github.com/golang/mock/gomock",
    "github.com/google/flatbuffers/go",
    "github.com/gorilla/mux",
    "github.com/influxdata/influxdb/client/v2",
    "github.com/lib/pq",
    "github.com/pkg/errors",
    "github.com/rs/cors",
    "github.com/spf13/pflag",
    "github.com/spf13/viper",
    "github.com/stretchr/testify/assert",
    "golang.org/x/time/rate",
  ]
  solver-name = "gps-cdcl"
  solver-version = 1<|MERGE_RESOLUTION|>--- conflicted
+++ resolved
@@ -38,21 +38,12 @@
   version = "v1.0-rc7"
 
 [[projects]]
-<<<<<<< HEAD
   branch = "multi-token"
-  digest = "1:522e67c40a3b7f8141050735b8b89fc2d56babde4350cdd4e56b3a484372d590"
+  digest = "1:cee36d919ff77c1274a9d56c8422b32b33e592d0c274d754343de94fceeb8d4b"
   name = "github.com/cloudtrust/keycloak-client"
   packages = ["."]
   pruneopts = "UT"
-  revision = "5a3f21291da5011f2ddd0452dd24c0c77d155f6a"
-=======
-  digest = "1:d1d8c3aa08f9745ed388ea4e36a33a8b83bad2088f2abdc55a36e780d54b1e81"
-  name = "github.com/cloudtrust/keycloak-client"
-  packages = ["."]
-  pruneopts = "UT"
-  revision = "38db192a5709b067da598a94d6a1ccac4f20d39c"
-  version = "v1.0-rc8"
->>>>>>> 1f7c802c
+  revision = "b812e65fa8aaa95463eb02cd14d8c12712743ba9"
 
 [[projects]]
   digest = "1:d64c893fc7d2c3d395f421b00d21f0adb8ceffc4d3c90299e732b3985ca16eb4"
@@ -390,11 +381,7 @@
     "publicsuffix",
   ]
   pruneopts = "UT"
-<<<<<<< HEAD
-  revision = "1a5e07d1ff72da30f660d3c95b312a20be31173c"
-=======
   revision = "aa69164e4478b84860dc6769c710c699c67058a3"
->>>>>>> 1f7c802c
 
 [[projects]]
   branch = "master"
@@ -409,19 +396,11 @@
 
 [[projects]]
   branch = "master"
-<<<<<<< HEAD
-  digest = "1:efaeaf7e03393d54963ece1e4c1866915d712a07adf4be8ea8105a67e3418e8f"
+  digest = "1:1b90e63244513e8514749f45da58e89350d35cb3e12416ce6ed95f41c2a1f177"
   name = "golang.org/x/sys"
   packages = ["unix"]
   pruneopts = "UT"
-  revision = "0a153f010e6963173baba2306531d173aa843137"
-=======
-  digest = "1:1d1072628733c7eee71145fb18c925f92c498c670657697694375914f9b95ec2"
-  name = "golang.org/x/sys"
-  packages = ["unix"]
-  pruneopts = "UT"
-  revision = "98129a5cf4a0207f7e2202f458737deeaca0514a"
->>>>>>> 1f7c802c
+  revision = "2837fb4f24fee082b8c39b1a6dc9e0ed9f3fbd4f"
 
 [[projects]]
   digest = "1:8d8faad6b12a3a4c819a3f9618cb6ee1fa1cfc33253abeeea8b55336721e3405"
